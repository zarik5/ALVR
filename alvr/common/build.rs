<<<<<<< HEAD
use std::{fs, path::Path};

fn get_version(dir_name: &str) -> String {
    let cargo_path = Path::new("..").join(dir_name).join("Cargo.toml");
    println!("cargo:rerun-if-changed={}", cargo_path.to_string_lossy());

    let cargo_data = toml::from_slice::<toml::Value>(&fs::read(cargo_path).unwrap()).unwrap();

    cargo_data["package"]["version"].as_str().unwrap().into()
}

pub fn server_version() -> String {
    get_version("server")
}

// pub fn client_version() -> String {
//     get_version("client_hmd")
// }
=======
use alvr_xtask::*;
>>>>>>> fd1808cb

fn main() {
    println!("cargo:rustc-env=SERVER_VERSION={}", server_version());
    println!("cargo:rustc-env=CLIENT_VERSION={}", client_version());
}<|MERGE_RESOLUTION|>--- conflicted
+++ resolved
@@ -1,25 +1,5 @@
-<<<<<<< HEAD
-use std::{fs, path::Path};
 
-fn get_version(dir_name: &str) -> String {
-    let cargo_path = Path::new("..").join(dir_name).join("Cargo.toml");
-    println!("cargo:rerun-if-changed={}", cargo_path.to_string_lossy());
-
-    let cargo_data = toml::from_slice::<toml::Value>(&fs::read(cargo_path).unwrap()).unwrap();
-
-    cargo_data["package"]["version"].as_str().unwrap().into()
-}
-
-pub fn server_version() -> String {
-    get_version("server")
-}
-
-// pub fn client_version() -> String {
-//     get_version("client_hmd")
-// }
-=======
 use alvr_xtask::*;
->>>>>>> fd1808cb
 
 fn main() {
     println!("cargo:rustc-env=SERVER_VERSION={}", server_version());
