--- conflicted
+++ resolved
@@ -71,12 +71,8 @@
     std::mutex pipeMutex;
     std::list<SendBuffer> m_sendQueue;
 
-<<<<<<< HEAD
-    void (*clientReadyCallback)() = nullptr;
-=======
     fd_set fds{}, fds_org{};
     int nfds = 0;
->>>>>>> 031b4bcb
 };
 
 namespace {
@@ -529,14 +525,6 @@
         // timeout
         return;
     }
-<<<<<<< HEAD
-    g_socket.mSinkPrepared = prepared;
-    LOGSOCKETI("setSinkPrepared: Decoder prepared=%d", g_socket.mSinkPrepared);
-    if (prepared && g_socket.clientReadyCallback != nullptr)
-        g_socket.clientReadyCallback();
-}
-=======
->>>>>>> 031b4bcb
 
     if (FD_ISSET(g_socket.m_notifyPipe[0], &g_socket.fds)) {
         //LOG("select pipe");
@@ -564,8 +552,4 @@
     if (g_socket.m_soundPlayer) {
         g_socket.m_soundPlayer->Stop();
     }
-}
-
-void setClientReadyCallback(void (*cb)()) {
-    g_socket.clientReadyCallback = cb;
 }